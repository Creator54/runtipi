--- conflicted
+++ resolved
@@ -117,13 +117,9 @@
 
 mv -f "$ENV_FILE" "$ROOT_FOLDER/.env"
 
-<<<<<<< HEAD
-ansible-playbook ansible/start.yml -i ansible/hosts -e username="$USERNAME"
-=======
 # Run system-info.sh
 echo "Running system-info.sh..."
 bash "${ROOT_FOLDER}/scripts/system-info.sh"
->>>>>>> e85b7a1d
 
 # ansible-playbook ansible/start.yml -i ansible/hosts -K -e username="$USERNAME"
 
